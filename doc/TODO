--- conflicted
+++ resolved
@@ -18,16 +18,13 @@
 
 integrator:
     ☐ `config.ini`が削除されても復帰可能なように、データを保持するソースとかを追加する
-<<<<<<< HEAD
     ✔ `.update_progress`と`.logger`を統合して隠蔽する @done(24-08-16 21:21)
-=======
     リソースの追加:
         ✔ `JobcanDIConfig`のコンストラクタ引数に`resource_dir`を追加、指定されない場合は`app_dir`を使うようにする @done(24-08-18 12:19)
         ✔ 通知時の基本3アイコンを`resources/icons/toast`に追加 @done(24-08-18 12:03)
         ✔ アプリケーションののアイコンを`resources/icons/app`に追加 @done(24-08-18 12:03)
         ☐ トースト通知にアイコンを表示させる
         ☐ `nuitka`によるビルドにアイコンを追加
->>>>>>> 75f3e48c
     app_statusの追加:
         ☐ app_statusを追加する
         ☐ app_statusで読込先config.iniが指定された場合はそちらを優先して読み込むようにする
